# Copyright (c) 2017 FlashX, LLC
#
# Permission is hereby granted, free of charge, to any person obtaining a copy
# of this software and associated documentation files (the "Software"), to deal
# in the Software without restriction, including without limitation the rights
# to use, copy, modify, merge, publish, distribute, sublicense, and/or sell
# copies of the Software, and to permit persons to whom the Software is
# furnished to do so, subject to the following conditions:
#
# The above copyright notice and this permission notice shall be included in all
# copies or substantial portions of the Software.
#
# THE SOFTWARE IS PROVIDED "AS IS", WITHOUT WARRANTY OF ANY KIND, EXPRESS OR
# IMPLIED, INCLUDING BUT NOT LIMITED TO THE WARRANTIES OF MERCHANTABILITY,
# FITNESS FOR A PARTICULAR PURPOSE AND NONINFRINGEMENT. IN NO EVENT SHALL THE
# AUTHORS OR COPYRIGHT HOLDERS BE LIABLE FOR ANY CLAIM, DAMAGES OR OTHER
# LIABILITY, WHETHER IN AN ACTION OF CONTRACT, TORT OR OTHERWISE, ARISING FROM,
# OUT OF OR IN CONNECTION WITH THE SOFTWARE OR THE USE OR OTHER DEALINGS IN THE
# SOFTWARE.
import glob
import os
import re
import shutil
from typing import (Any, Dict, List, Optional, Set, Tuple)
import uuid
import yaml
import json
from redis import StrictRedis
import redis_lock

from lmcommon.configuration import Configuration
from lmcommon.gitlib import get_git_interface, GitAuthor
from lmcommon.logging import LMLogger
from lmcommon.notes import NoteLogLevel, NoteStore

from lmcommon.labbook.schemas import validate_schema

GIT_IGNORE_DEFAULT = """.DS_Store"""
logger = LMLogger.get_logger()


class LabBook(object):
    """Class representing a single LabBook"""

    # If this is not defined, implicitly the version is "0.1"
    LABBOOK_DATA_SCHEMA_VERSION = "0.1"

    def __init__(self, config_file: str = None) -> None:
        self.labmanager_config = Configuration(config_file)

        # Create gitlib instance
        self.git = get_git_interface(self.labmanager_config.config["git"])

        # LabBook Properties
        self._root_dir: Optional[str] = None  # The root dir is the location of the labbook this instance represents
        self._data: Optional[Dict[str, Any]] = None

        # LabBook Environment
        self._env = None

        # Redis instance for the LabBook lock
        self._redis_client: Optional[StrictRedis] = None

    def __str__(self):
        if self._root_dir:
            return f'<LabBook at `{self._root_dir}`>'
        else:
            return f'<LabBook UNINITIALIZED>'

    @property
    def root_dir(self) -> str:
        if not self._root_dir:
            raise ValueError("No lab book root dir specified. Could not get root dir")
        return self._root_dir

    @property
    def data(self) -> Optional[Dict[str, Any]]:
        return self._data

    @property
    def id(self) -> str:
        if self._data:
            return self._data["labbook"]["id"]
        else:
            raise ValueError("No ID assigned to Lab Book.")

    @property
    def name(self) -> str:
        if self._data:
            return self._data["labbook"]["name"]
        else:
            raise ValueError("No name assigned to Lab Book.")

    @name.setter
    def name(self, value: str) -> None:
        if not value:
            raise ValueError("value cannot be None or empty")

        if not self._data:
            self._data = {'labbook': {'name': value}}
        else:
            self._data["labbook"]["name"] = value
        self._validate_labbook_data()

        # Update data file
        self._save_labbook_data()

        # Rename directory
        if self._root_dir:
            base_dir, _ = self._root_dir.rsplit(os.path.sep, 1)
            os.rename(self._root_dir, os.path.join(base_dir, value))
        else:
            raise ValueError("Lab Book root dir not specified. Failed to configure git.")
        
        # Update the root directory to the new directory name
        self._set_root_dir(os.path.join(base_dir, value))

    @property
    def description(self) -> str:
        if self._data:
            return self._data["labbook"]["description"]
        else:
            raise ValueError("No description assigned to Lab Book.")

    @description.setter
    def description(self, value) -> None:
        value = self._santize_input(value)
        if not self._data:
            self._data = {'labbook': {'description': value}}
        else:
            self._data["labbook"]["description"] = value

        self._save_labbook_data()

    @property
    def owner(self) -> Dict[str, str]:
        if self._data:
            return self._data["owner"]
        else:
            raise ValueError("No owner assigned to Lab Book.")

    @staticmethod
    def _make_path_relative(path_str: str) -> str:
        while len(path_str or '') >= 1 and path_str[0] == os.path.sep:
            path_str = path_str[1:]
        return path_str

    @property
    def redis_client(self) -> StrictRedis:
        if self._redis_client:
            return self._redis_client
        else:
            self._redis_client = StrictRedis(db=2)

    @redis_client.setter
    def redis_client(self, value: StrictRedis) -> None:
        self._redis_client = value

    def _set_root_dir(self, new_root_dir: str) -> None:
        """Update the root directory and also reconfigure the git instance

        Returns:
            None
        """
        # Be sure to expand in case a user dir string is used
        self._root_dir = os.path.expanduser(new_root_dir)

        # Update the git working directory
        self.git.set_working_directory(self.root_dir)

    def _save_labbook_data(self) -> None:
        """Method to save changes to the LabBook

        Returns:
            None
        """
        if not self.root_dir:
            raise ValueError("No root directory assigned to lab book. Failed to get root directory.")

        with redis_lock.Lock(self.redis_client, "replace-with-key-method"):
            with open(os.path.join(self.root_dir, ".gigantum", "labbook.yaml"), 'wt') as lbfile:
                lbfile.write(yaml.dump(self._data, default_flow_style=False))

    def _load_labbook_data(self) -> None:
        """Method to load the labbook YAML file to a dictionary

        Returns:
            None
        """
        if not self.root_dir:
            raise ValueError("No root directory assigned to lab book. Failed to get root directory.")

        with open(os.path.join(self.root_dir, ".gigantum", "labbook.yaml"), 'rt') as lbfile:
            self._data = yaml.load(lbfile)

    def _validate_labbook_data(self) -> None:
        """Method to validate the LabBook data file contents

        Returns:
            None
        """
        if not re.match("^(?!-)(?!.*--)[a-z0-9-]+(?<!-)$", self.name):
            raise ValueError("Invalid `name`. Only a-z 0-9 and hyphens allowed. No leading or trailing hyphens.")

        if len(self.name) > 100:
            raise ValueError("Invalid `name`. Max length is 100 characters")

<<<<<<< HEAD
        # TODO Temporarily support old, schemaless labbooks (will remove once we introduce first breaking change)
        if 'schema' in self.data:
            if not validate_schema(self.LABBOOK_DATA_SCHEMA_VERSION, self.data):
                errmsg = f"Schema in Labbook {str(self)} does not match indicated version {self.LABBOOK_DATA_SCHEMA_VERSION}"
                logger.error(errmsg)
                raise ValueError(errmsg)
=======
        # TODO: Remove in the future after breaking changes are completed
        # Skip schema check if it doesn't exist (aka an old labbook)
        if self.data:
            if "schema" in self.data:
                if not validate_schema(self.LABBOOK_DATA_SCHEMA_VERSION, self.data):
                    errmsg = f"Schema in Labbook {str(self)} does not match indicated version {self.LABBOOK_DATA_SCHEMA_VERSION}"
                    logger.error(errmsg)
                    raise ValueError(errmsg)
            else:
                logger.info("Skipping schema check on old LabBook")
>>>>>>> 299a1773

    # TODO: Get feedback on better way to sanitize
    def _santize_input(self, value: str) -> str:
        """Simple method to sanitize a user provided value with characters that can be bad

        Args:
            value(str): Input string

        Returns:
            str: Output string
        """
        return ''.join(c for c in value if c not in '\<>?/;"`\'')

    def _get_file_info(self, rel_file_path: str) -> Dict[str, Any]:
        """Method to get a file's detail information

        Args:
            rel_file_path(str): The relative file path to generate info from

        Returns:
            dict
        """
        # remove leading separators if one exists.
        rel_file_path = rel_file_path[1:] if rel_file_path[0] == os.path.sep else rel_file_path

        full_path = os.path.join(self.root_dir, rel_file_path)
        file_info = os.stat(full_path)
        is_dir = os.path.isdir(full_path)

        # If it's a directory, add a trailing slash to UI renders properly
        if is_dir:
            if rel_file_path[-1] != os.path.sep:
                rel_file_path = f"{rel_file_path}{os.path.sep}"

        return {
                  'key': rel_file_path,
                  'is_dir': is_dir,
                  'size': file_info.st_size,
                  'modified_at': file_info.st_mtime
               }

    def insert_file(self, src_file: str, dst_dir: str, base_filename: Optional[str] = None) -> Dict[str, Any]:
        """Copy the file at `src_file` into the `dst_dir`. Filename removes upload ID if present.

        Args:
            src_file(str): Full path of file to insert into
            dst_dir(str): Relative path within labbook where `src_file` should be copied to
            base_filename(str): The desired basename for the file, without an upload ID prepended

        Returns:
            dict: The inserted file's info
        """

        if not os.path.abspath(src_file):
            raise ValueError(f"Source file `{src_file}` is not an absolute path")

        if not os.path.isfile(src_file):
            raise ValueError(f"Source file does not exist at `{src_file}`")

        with redis_lock.Lock(self.redis_client, "replace-with-key-method"):

            # Remove any leading "/" -- without doing so os.path.join will break.
            dst_dir = LabBook._make_path_relative(dst_dir)

            # Check if this file contains an upload_id (which means it came from a chunked upload)
            if base_filename:
                dst_filename = base_filename
            else:
                dst_filename = os.path.basename(src_file)

            # Create the absolute file path for the destination
            dst_path = os.path.join(self.root_dir, dst_dir.replace('..', ''), dst_filename)
            if not os.path.isdir(os.path.join(self.root_dir, dst_dir.replace('..', ''))):
                raise ValueError(f"Target dir `{os.path.join(self.root_dir, dst_dir.replace('..', ''))}` does not exist")

            try:
                # Copy file to destination
                logger.info(f"Inserting new file for {str(self)} from `{src_file}` to `{dst_path}")
                shutil.copyfile(src_file, dst_path)

                # Create commit
                rel_path = dst_path.replace(self.root_dir, '')
                commit_msg = f"Added new file {rel_path}"
                self.git.add(dst_path)
                commit = self.git.commit(commit_msg)

                # Create Activity record
                _, ext = os.path.splitext(rel_path) or 'file'
                ns = NoteStore(self)
                ns.create_note({
                    'linked_commit': commit.hexsha,
                    'message': commit_msg,
                    'level': NoteLogLevel.USER_MAJOR,
                    'tags': [ext],
                    'free_text': '',
                    'objects': ''
                })
                return self._get_file_info(rel_path)
            except Exception as e:
                logger.exception(e)
                raise

    def delete_file(self, relative_path: str, directory: bool = False) -> bool:
        """Delete file (or directory) from inside lb directory.

        Part of the intention is to mirror the unix "rm" command. Thus, there
        needs to be some extra arguments in order to delete a directory, especially
        one with contents inside of it. In this case, `directory` must be true in order
        to delete a directory at the given path.

        Args:
            relative_path(str): Relative path from labbook root to target
            directory(bool): True if relative_path is a directory

        Returns:
            None
        """
        with redis_lock.Lock(self.redis_client, "replace-with-key-method"):
            relative_path = LabBook._make_path_relative(relative_path)
            target_path = os.path.join(self.root_dir, relative_path)
            if not os.path.exists(target_path):
                raise ValueError(f"Attempted to delete non-existent path at `{target_path}`")
            else:
                try:
                    target_type = 'file' if os.path.isfile(target_path) else 'directory'
                    logger.info(f"Removing {target_type} at `{target_path}`")
                    if os.path.isdir(target_path):
                        if directory:
                            shutil.rmtree(target_path)
                        else:
                            errmsg = f"Cannot recursively remove directory unless `directory` arg is True"
                            logger.error(errmsg)
                            raise ValueError(errmsg)
                    elif os.path.isfile(target_path):
                        os.remove(target_path)
                    else:
                        errmsg = f"File at {target_path} neither file nor directory"
                        logger.error(errmsg)
                        raise ValueError(errmsg)

                    commit_msg = f"Removed {target_type} {relative_path}."
                    self.git.remove(target_path)
                    commit = self.git.commit(commit_msg)
                    if os.path.isfile(target_path):
                        _, ext = os.path.splitext(target_path)
                    else:
                        ext = 'directory'
                    ns = NoteStore(self)
                    ns.create_note({
                        'linked_commit': commit.hexsha,
                        'message': commit_msg,
                        'level': NoteLogLevel.USER_MAJOR,
                        'tags': ['remove', ext],
                        'free_text': '',
                        'objects': ''
                    })
                    return True
                except (IOError, FileNotFoundError) as e:
                    logger.exception(e)
                    raise

    def move_file(self, src_rel_path: str, dst_rel_path: str) -> Dict[str, Any]:
        """Move a file or directory within a labbook, but not outside of it. Wraps
        underlying "mv" call.

        Args:
            src_rel_path(str): Source file or directory
            dst_rel_path(str): Target file name and/or directory
        """
        with redis_lock.Lock(self.redis_client, "replace-with-key-method"):

            # Start with Validations
            if not src_rel_path:
                raise ValueError("src_rel_path cannot be None or empty")

            if not dst_rel_path:
                raise ValueError("dst_rel_path cannot be None or empty")

            src_rel_path = LabBook._make_path_relative(src_rel_path)
            dst_rel_path = LabBook._make_path_relative(dst_rel_path)

            src_abs_path = os.path.join(self.root_dir, src_rel_path.replace('..', ''))
            dst_abs_path = os.path.join(self.root_dir, dst_rel_path.replace('..', ''))

            if not os.path.exists(src_abs_path):
                raise ValueError(f"No src file exists at `{src_abs_path}`")

            try:
                src_type = 'directory' if os.path.isdir(src_abs_path) else 'file'
                logger.info(f"Moving {src_type} `{src_abs_path}` to `{dst_abs_path}`")

                self.git.remove(src_abs_path, keep_file=True)

                shutil.move(src_abs_path, dst_abs_path)
                commit_msg = f"Moved {src_type} `{src_rel_path}` to `{dst_rel_path}`"

                if os.path.isdir(dst_abs_path):
                    self.git.add_all(dst_abs_path)
                else:
                    self.git.add(dst_abs_path)

                commit = self.git.commit(commit_msg)
                ns = NoteStore(self)
                ns.create_note({
                    'linked_commit': commit.hexsha,
                    'message': commit_msg,
                    'level': NoteLogLevel.USER_MAJOR,
                    'tags': ['file-move'],
                    'free_text': '',
                    'objects': ''
                })

                return self._get_file_info(dst_rel_path)
            except Exception as e:
                logger.critical("Failed moving file in labbook. Repository may be in corrupted state.")
                logger.exception(e)
                raise

    def makedir(self, relative_path: str, make_parents: bool = True) -> Dict[str, Any]:
        """Make a new directory inside the labbook directory.

        Args:
            relative_path(str): Path within the labbook to make directory
            make_parents(bool): If true, create intermediary directories

        Returns:
            dict: Absolute path of new directory
        """
        if not relative_path:
            raise ValueError("relative_path argument cannot be None or empty")

        with redis_lock.Lock(self.redis_client, "replace-with-key-method"):
            relative_path = LabBook._make_path_relative(relative_path)
            new_directory_path = os.path.join(self.root_dir, relative_path)
            if os.path.exists(new_directory_path):
                raise ValueError(f'Directory `{new_directory_path}` already exists')
            else:
                logger.info(f"Making new directory in `{new_directory_path}`")
                try:
                    os.makedirs(new_directory_path, exist_ok=make_parents)
                    new_dir = ''
                    for d in relative_path.split(os.sep):
                        new_dir = os.path.join(new_dir, d)
                        full_new_dir = os.path.join(self.root_dir, new_dir)
                        with open(os.path.join(full_new_dir, '.gitkeep'), 'w') as gitkeep:
                            gitkeep.write("This file is necessary to keep this directory tracked by Git"
                                          " and archivable by compression tools. Do not delete or modify!")
                except Exception as e:
                    logger.exception(e)
                    raise
                return self._get_file_info(relative_path)

    def listdir(self, base_path: Optional[str] = None, show_hidden: bool = False) -> List[Dict[str, Any]]:
        """Return a list of all files and directories in the labbook. Never includes the .git or
         .gigantum directory.

        Args:
            base_path(str): Relative base path, if not listing from labbook's root.
            show_hidden(bool): If True, include hidden directories (EXCLUDING .git and .gigantum)

        Returns:
            List[Dict[str, str]]: List of dictionaries containing file and directory metadata
        """

        leafs: Set[Tuple[bool, str]] = set()
        # base_dir is the root directory to search, to account for relative paths inside labbook.
        base_dir = os.path.join(self.root_dir, base_path or '')
        if not os.path.isdir(base_dir):
            raise ValueError(f"Labbook listdir base_dir {base_dir} not an existing directory")

        for root, dirs, files in os.walk(base_dir):
            for f in files:
                leafs.add((False, os.path.join(root.replace(self.root_dir, ''), f)))
            for d in dirs:
                leafs.add((True, os.path.join(root.replace(self.root_dir, ''), d)))

        leafs_filtered = [l for l in leafs if '.git' not in l[1] and '.gigantum' not in l[1]]
        stats: List[Dict[str, Any]] = list()
        for is_dir, f_p in [l for l in leafs_filtered if '.git' not in l]:
            if not show_hidden and any([len(p) and p[0] == '.' for p in f_p.split('/')]):
                continue
            stats.append(self._get_file_info(f_p))

        # For more deterministic responses, sort resulting paths alphabetically.
        return sorted(stats, key=lambda a: a['key'])

    def create_favorite(self, target_sub_dir: str, relative_path: str,
                        description: Optional[str] = None, position: Optional[int] = None,
                        is_dir: bool = False) -> Dict[str, Any]:
        """Mark an existing file as a Favorite

        Args:
            target_sub_dir(str): lab book subdir where file exists (code, input, output)
            relative_path(str): Relative path within the root_dir to the file to favorite
            description(str): A short string containing information about the favorite
            position(int): The position to insert the favorite. If omitted, will append.
            is_dir(bool): If true, relative_path will expected to be a directory

        Returns:
            dict
        """
        if target_sub_dir not in ['code', 'input', 'output']:
            raise ValueError("Favorites only supported in `code`, `input`, and `output` Lab Book directories")

        with redis_lock.Lock(self.redis_client, "replace-with-key-method"):
            # Generate desired absolute path
            target_path_rel = os.path.join(target_sub_dir, relative_path)

            # Remove any leading "/" -- without doing so os.path.join will break.
            target_path_rel = LabBook._make_path_relative(target_path_rel)
            target_path = os.path.join(self.root_dir, target_path_rel.replace('..', ''))

            if not os.path.exists(target_path):
                raise ValueError(f"Target file/dir `{target_path}` does not exist")

            if is_dir != os.path.isdir(target_path):
                raise ValueError(f"Target `{target_path}` a directory")

            try:
                logger.info(f"Marking {target_path} as favorite")

                # Open existing Favorites json if exists
                favorites_dir = os.path.join(self.root_dir, '.gigantum', 'favorites')
                if not os.path.exists(favorites_dir):
                    # No favorites have been created
                    os.makedirs(favorites_dir)

                favorite_data: List[Dict[str, Any]] = []
                if os.path.exists(os.path.join(favorites_dir, f'{target_sub_dir}.json')):
                    # Read existing data
                    with open(os.path.join(favorites_dir, f'{target_sub_dir}.json'), 'rt') as f_data:
                        favorite_data = json.load(f_data)

                favorite_record = {"key": os.path.join(target_sub_dir, relative_path),
                                   "description": description,
                                   "is_dir": is_dir}

                if any(f['key'] == favorite_record['key'] for f in favorite_data):
                    raise ValueError(f"Favorite `{favorite_record['key']}` already exists.")

                if position:
                    # insert at specific location
                    if position >= len(favorite_data):
                        raise ValueError("Invalid index to insert favorite")

                    if position < 0:
                        raise ValueError("Invalid index to insert favorite")

                    favorite_data.insert(position, favorite_record)
                    result_index = position
                else:
                    # append
                    favorite_data.append(favorite_record)
                    result_index = len(favorite_data) - 1

                # Add index values
                favorite_data = [dict(fav_data, index=idx_val) for fav_data, idx_val in zip(favorite_data,
                                                                                            range(len(favorite_data)))]

                # Write favorites to lab book
                with open(os.path.join(favorites_dir, f'{target_sub_dir}.json'), 'wt') as f_data:
                    json.dump(favorite_data, f_data)

                return favorite_data[result_index]
            except Exception as e:
                logger.exception(e)
                raise

    def remove_favorite(self, target_sub_dir: str, position: int) -> None:
        """Mark an existing file as a Favorite

        Args:
            target_sub_dir(str): lab book subdir where file exists (code, input, output)
            position(int): The position to insert the favorite. If omitted, will append.

        Returns:
            None
        """
        if target_sub_dir not in ['code', 'input', 'output']:
            raise ValueError("Favorites only supported in `code`, `input`, and `output` Lab Book directories")

        with redis_lock.Lock(self.redis_client, "replace-with-key-method"):
            try:
                # Open existing Favorites json if exists
                favorites_dir = os.path.join(self.root_dir, '.gigantum', 'favorites')
                if not os.path.exists(favorites_dir):
                    # No favorites have been created
                    raise ValueError(f"No favorites have been created yet. Cannot remove item {position}!")

                favorite_data: List[Dict[str, Any]] = []
                if os.path.exists(os.path.join(favorites_dir, f'{target_sub_dir}.json')):
                    # Read existing data
                    with open(os.path.join(favorites_dir, f'{target_sub_dir}.json'), 'rt') as f_data:
                        favorite_data = json.load(f_data)

                if position >= len(favorite_data):
                    raise ValueError("Invalid index to remove favorite")
                if position < 0:
                    raise ValueError("Invalid index to remove favorite")

                # Remove favorite at index value
                del favorite_data[position]

                # Add index values
                favorite_data = [dict(fav_data, index=idx_val) for fav_data, idx_val in zip(favorite_data,
                                                                                            range(len(favorite_data)))]

                # Write favorites to back lab book
                with open(os.path.join(favorites_dir, f'{target_sub_dir}.json'), 'wt') as f_data:
                    json.dump(favorite_data, f_data)

                logger.info(f"Removed {target_sub_dir} favorite #{position}")

                return None
            except Exception as e:
                logger.exception(e)
                raise

    def get_favorites(self, target_sub_dir: str) -> List[Optional[Dict[str, Any]]]:
        """Get Favorite data

        Args:
            target_sub_dir(str): lab book subdir where file exists (code, input, output)

        Returns:
            None
        """
        if target_sub_dir not in ['code', 'input', 'output']:
            raise ValueError("Favorites only supported in `code`, `input`, and `output` Lab Book directories")

        favorite_data: List[Optional[Dict[str, Any]]] = []
        favorites_dir = os.path.join(self.root_dir, '.gigantum', 'favorites')
        if os.path.exists(os.path.join(favorites_dir, f'{target_sub_dir}.json')):
            # Read existing data
            with open(os.path.join(favorites_dir, f'{target_sub_dir}.json'), 'rt') as f_data:
                favorite_data = json.load(f_data)

        return favorite_data

    def new(self, owner: Dict[str, str], name: str, username: str = None, description: str = None) -> str:
        """Method to create a new minimal LabBook instance on disk

        /[LabBook name]
            /code
            /input
            /output
            /.gigantum
                labbook.yaml
                /env
                    Dockerfile
                /notes
                    /log
                    /index
            /.git

        Args:
            owner(dict): Owner information. Can be a user or a team/org.
            name(str): Name of the LabBook
            username(str): Username of the logged in user. Used to store the LabBook in the proper location. If omitted
                           the owner username is used
            description(str): A short description of the LabBook

        Returns:
            str: Path to the LabBook contents
        """
        if not owner:
            raise ValueError("You must provide owner details when creating a LabBook.")

        if not username:
            logger.warning("Using owner username `{}` when making new labbook".format(owner['username']))
            username = owner["username"]

        if not name:
            raise ValueError("Name must be provided for new labbook")

        if name == 'export':
            raise ValueError("LabBook cannot be named `export`.")

        with redis_lock.Lock(self.redis_client, "replace-with-key-method"):
            # Build data file contents
            self._data = {
                "labbook": {"id": uuid.uuid4().hex,
                            "name": name,
                            "description": self._santize_input(description or '')},
                "owner": owner,
                "schema": self.LABBOOK_DATA_SCHEMA_VERSION
            }

            # Validate data
            self._validate_labbook_data()

            logger.info("Creating new labbook on disk for {}/{}/{} ...".format(username, owner, name))

            # Verify or Create user subdirectory
            # Make sure you expand a user dir string
            starting_dir = os.path.expanduser(self.labmanager_config.config["git"]["working_directory"])
            user_dir = os.path.join(starting_dir, username)
            if not os.path.isdir(user_dir):
                os.makedirs(user_dir)

            # Create owner dir - store LabBooks in working dir > logged in user > owner
            owner_dir = os.path.join(user_dir, owner["username"])
            if not os.path.isdir(owner_dir):
                os.makedirs(owner_dir)

                # Create `labbooks` subdir in the owner dir
                owner_dir = os.path.join(owner_dir, "labbooks")
            else:
                owner_dir = os.path.join(owner_dir, "labbooks")

            # Verify name not already in use
            if os.path.isdir(os.path.join(owner_dir, name)):
                # Exists already. Raise an exception
                raise ValueError(f"LabBook `{name}` already exists locally. Choose a new LabBook name")

            # Create LabBook subdirectory
            new_root_dir = os.path.join(owner_dir, name)

            logger.info(f"Making labbook directory in {new_root_dir}")

            os.makedirs(new_root_dir)
            self._set_root_dir(new_root_dir)

            # Init repository
            self.git.initialize()

<<<<<<< HEAD
            # Create Directory Structure
            dirs = [
                'code', 'input', 'output', '.gigantum',
                os.path.join('.gigantum', 'env'),
                os.path.join('.gigantum', 'notes'),
                os.path.join('.gigantum', 'notes', 'log'),
                os.path.join('.gigantum', 'notes', 'index'),
            ]
=======
        # Create Directory Structure
        dirs = [
            'code', 'input', 'output', '.gigantum',
            os.path.join('.gigantum', 'env'),
            os.path.join('.gigantum', 'env', 'base_image'),
            os.path.join('.gigantum', 'env', 'dev_env'),
            os.path.join('.gigantum', 'env', 'custom'),
            os.path.join('.gigantum', 'env', 'package_manager'),
            os.path.join('.gigantum', 'notes'),
            os.path.join('.gigantum', 'notes', 'log'),
            os.path.join('.gigantum', 'notes', 'index'),
        ]
>>>>>>> 299a1773

            for d in dirs:
                self.makedir(d, make_parents=True)

            # Create labbook.yaml file
            self._save_labbook_data()

            # Create blank Dockerfile
            # TODO: Add better base dockerfile once environment service defines this
            with open(os.path.join(self.root_dir, ".gigantum", "env", "Dockerfile"), 'wt') as dockerfile:
                dockerfile.write("FROM ubuntu:16.04")

            # Create .gitignore default file
            # TODO: Use a base .gitignore file vs. global variable
            with open(os.path.join(self.root_dir, ".gitignore"), 'wt') as gi_file:
                gi_file.write(GIT_IGNORE_DEFAULT)

            # Commit
            # TODO: Once users are properly added, create a GitAuthor instance before commit
            for s in ['code', 'input', 'output', '.gigantum']:
                self.git.add_all(os.path.join(self.root_dir, s))
            self.git.add(os.path.join(self.root_dir, ".gigantum", "labbook.yaml"))
            self.git.add(os.path.join(self.root_dir, ".gigantum", "env", "Dockerfile"))
            self.git.add(os.path.join(self.root_dir, ".gitignore"))
            self.git.commit(f"Creating new empty LabBook: {name}")

            return self.root_dir

    def rename(self, new_name: str) -> None:
        """Method to rename a labbook

        Args:
            new_name(str): New desired labbook name

        Returns:
            None
        """
        with redis_lock.Lock(self.redis_client, "replace-with-key-method"):
            # Make sure name does not already exist
            labbooks_dir = self.root_dir.rsplit(os.path.sep, 1)[0]
            if os.path.exists(os.path.join(labbooks_dir, new_name)):
                raise ValueError(f"New LabBook name '{new_name}' already exists")

            try:
                # Rename labbook directory to new directory and update YAML file
                old_name = self.name
                self.name = new_name

                # Commit Change
                self.git.add(os.path.join(self.root_dir, ".gigantum", "labbook.yaml"))
                commit = self.git.commit(f"Renamed LabBook '{old_name}' to '{new_name}'")

                # Add Activity record
                ns = NoteStore(self)
                ns.create_note({
                    'linked_commit': commit.hexsha,
                    'message': f"Renamed LabBook '{old_name}' to '{new_name}'",
                    'level': NoteLogLevel.USER_MAJOR,
                    'tags': ['rename'],
                    'free_text': '',
                    'objects': ''
                })
            except Exception as e:
                logger.exception(e)
                raise

    def from_directory(self, root_dir: str) -> None:
        """Method to populate a LabBook instance from a directory

        Args:
            root_dir(str): The absolute path to the directory containing the LabBook

        Returns:
            None
        """

        logger.debug(f"Populating LabBook from directory {root_dir}")

        # Update root dir
        self._set_root_dir(root_dir)

        # Load LabBook data file
        self._load_labbook_data()

    def from_name(self, username: str, owner:str, labbook_name:str):
        """Method to populate a LabBook instance based on the user and name of the labbook

        Args:
            username(str): The username of the logged in user
            owner(str): The username/org name of the owner of the LabBook
            labbook_name(str): the name of the LabBook

        Returns:
            LabBook
        """

        if not username:
            raise ValueError("username cannot be None or empty")

        if not owner:
            raise ValueError("owner cannot be None or empty")

        if not labbook_name:
            raise ValueError("labbook_name cannot be None or empty")

        labbook_path = os.path.expanduser(os.path.join(self.labmanager_config.config["git"]["working_directory"],
                                                       username,
                                                       owner,
                                                       "labbooks",
                                                       labbook_name))

        # Make sure directory exists
        if not os.path.isdir(labbook_path):
            raise ValueError("LabBook `{}` not found locally.".format(labbook_name))

        # Update root dir
        self._set_root_dir(labbook_path)

        # Load LabBook data file
        self._load_labbook_data()

    def list_local_labbooks(self, username: str = None) -> Optional[Dict[Optional[str], List[Dict[str, str]]]]:
        """Method to list available LabBooks

        Args:
            username(str): Username to filter the query on

        Returns:
            dict: A dictionary containing labbooks grouped by local username
        """
        # Make sure you expand a user string
        working_dir = os.path.expanduser(self.labmanager_config.config["git"]["working_directory"])

        if not username:
            # Return all available labbooks
            files_collected = glob.glob(os.path.join(working_dir,
                                                     "*",
                                                     "*",
                                                     "labbooks",
                                                     "*"))
        else:
            # Return only labbooks for the provided user
            files_collected = glob.glob(os.path.join(working_dir,
                                                     username,
                                                     "*",
                                                     "labbooks",
                                                     "*"))
        # Sort to give deterministic response
        files_collected = sorted(files_collected)

        # Generate dictionary to return
        result: Optional[Dict[Optional[str], List[Dict[str, str]]]] = None
        for dir_path in files_collected:
            if os.path.isdir(dir_path):
                _, username, owner, _, labbook = dir_path.rsplit(os.path.sep, 4)
                if result:
                    if username not in result:
                        result[username] = [{"owner": owner, "name": labbook}]
                    else:
                        result[username].append({"owner": owner, "name": labbook})
                else:
                    result = {username: [{"owner": owner, "name": labbook}]}

        return result

    def log(self, username: str = None, max_count: int=10):
        """Method to list commit history of a Labbook

        Args:
            username(str): Username to filter the query on

        Returns:
            dict
        """
        # TODO: Add additional optional args to the git.log call to support further filtering
        return self.git.log(max_count=max_count, author=username)

    def log_entry(self, commit: str):
        """Method to get a single log entry by commit

        Args:
            commit(str): commit hash of the entry

        Returns:
            dict
        """
        return self.git.log_entry(commit)
<|MERGE_RESOLUTION|>--- conflicted
+++ resolved
@@ -111,7 +111,7 @@
             os.rename(self._root_dir, os.path.join(base_dir, value))
         else:
             raise ValueError("Lab Book root dir not specified. Failed to configure git.")
-        
+
         # Update the root directory to the new directory name
         self._set_root_dir(os.path.join(base_dir, value))
 
@@ -205,14 +205,6 @@
         if len(self.name) > 100:
             raise ValueError("Invalid `name`. Max length is 100 characters")
 
-<<<<<<< HEAD
-        # TODO Temporarily support old, schemaless labbooks (will remove once we introduce first breaking change)
-        if 'schema' in self.data:
-            if not validate_schema(self.LABBOOK_DATA_SCHEMA_VERSION, self.data):
-                errmsg = f"Schema in Labbook {str(self)} does not match indicated version {self.LABBOOK_DATA_SCHEMA_VERSION}"
-                logger.error(errmsg)
-                raise ValueError(errmsg)
-=======
         # TODO: Remove in the future after breaking changes are completed
         # Skip schema check if it doesn't exist (aka an old labbook)
         if self.data:
@@ -223,7 +215,6 @@
                     raise ValueError(errmsg)
             else:
                 logger.info("Skipping schema check on old LabBook")
->>>>>>> 299a1773
 
     # TODO: Get feedback on better way to sanitize
     def _santize_input(self, value: str) -> str:
@@ -750,16 +741,6 @@
             # Init repository
             self.git.initialize()
 
-<<<<<<< HEAD
-            # Create Directory Structure
-            dirs = [
-                'code', 'input', 'output', '.gigantum',
-                os.path.join('.gigantum', 'env'),
-                os.path.join('.gigantum', 'notes'),
-                os.path.join('.gigantum', 'notes', 'log'),
-                os.path.join('.gigantum', 'notes', 'index'),
-            ]
-=======
         # Create Directory Structure
         dirs = [
             'code', 'input', 'output', '.gigantum',
@@ -772,7 +753,6 @@
             os.path.join('.gigantum', 'notes', 'log'),
             os.path.join('.gigantum', 'notes', 'index'),
         ]
->>>>>>> 299a1773
 
             for d in dirs:
                 self.makedir(d, make_parents=True)
@@ -959,4 +939,4 @@
         Returns:
             dict
         """
-        return self.git.log_entry(commit)
+        return self.git.log_entry(commit)