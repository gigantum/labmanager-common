--- conflicted
+++ resolved
@@ -361,7 +361,6 @@
         """
         return ''.join(c for c in value if c not in '\<>?/;"`\'')
 
-<<<<<<< HEAD
     @staticmethod
     def infer_section_from_relative_path(relative_path: str) -> Tuple[ActivityType, ActivityDetailType, str]:
         """Method to try to infer the "section" from a relative file path
@@ -398,10 +397,7 @@
 
         return activity_type, activity_detail_type, section
 
-    def _get_file_info(self, rel_file_path: str) -> Dict[str, Any]:
-=======
     def get_file_info(self, section: str, rel_file_path: str) -> Dict[str, Any]:
->>>>>>> 7baad2bc
         """Method to get a file's detail information
 
         Args:
@@ -620,7 +616,6 @@
 
             # Create Activity record and detail
             _, ext = os.path.splitext(rel_path) or 'file'
-<<<<<<< HEAD
 
             # Get LabBook section
             activity_type, activity_detail_type, section = self.infer_section_from_relative_path(rel_path)
@@ -641,18 +636,6 @@
             ars.create_activity_record(ar)
 
             return self._get_file_info(rel_path)
-=======
-            ns = NoteStore(self)
-            ns.create_note({
-                'linked_commit': commit.hexsha,
-                'message': commit_msg,
-                'level': NoteLogLevel.USER_MAJOR,
-                'tags': [ext],
-                'free_text': '',
-                'objects': ''
-            })
-            return self.get_file_info(section, rel_path)
->>>>>>> 7baad2bc
 
     def delete_file(self, section: str, relative_path: str, directory: bool = False) -> bool:
         """Delete file (or directory) from inside lb section.
