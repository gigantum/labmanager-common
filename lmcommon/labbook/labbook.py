--- conflicted
+++ resolved
@@ -476,16 +476,7 @@
         """
         return ''.join(c for c in value if c not in '\<>?/;"`\'')
 
-<<<<<<< HEAD
     @time_profiler(logger)
-    def _sweep_uncommitted_changes(self) -> None:
-        if not self.is_repo_clean:
-            logger.warning('Untracked changes detected; calling sweep;')
-            r = subprocess.check_output(f'git add -A && git commit -m "_sweep_uncommitted_changes"',
-                                        cwd=self.root_dir, shell=True)
-            #self.git.add_all()
-            #self.git.commit("Sweeping up lingering changes.")
-=======
     def sweep_uncommitted_changes(self, upload: bool = False,
                                   extra_msg: Optional[str] = None) -> None:
         """ Sweep all changes into a commit, and create activity record.
@@ -511,7 +502,6 @@
                          f"{nmsg}{mmsg}"
             ars = ActivityStore(self)
             ars.create_activity_record(ar)
->>>>>>> 3de4c1d1
         else:
             logger.info(f"{str(self)} no changes to sweep.")
 
