# Copyright (c) 2017 FlashX, LLC
#
# Permission is hereby granted, free of charge, to any person obtaining a copy
# of this software and associated documentation files (the "Software"), to deal
# in the Software without restriction, including without limitation the rights
# to use, copy, modify, merge, publish, distribute, sublicense, and/or sell
# copies of the Software, and to permit persons to whom the Software is
# furnished to do so, subject to the following conditions:
#
# The above copyright notice and this permission notice shall be included in all
# copies or substantial portions of the Software.
#
# THE SOFTWARE IS PROVIDED "AS IS", WITHOUT WARRANTY OF ANY KIND, EXPRESS OR
# IMPLIED, INCLUDING BUT NOT LIMITED TO THE WARRANTIES OF MERCHANTABILITY,
# FITNESS FOR A PARTICULAR PURPOSE AND NONINFRINGEMENT. IN NO EVENT SHALL THE
# AUTHORS OR COPYRIGHT HOLDERS BE LIABLE FOR ANY CLAIM, DAMAGES OR OTHER
# LIABILITY, WHETHER IN AN ACTION OF CONTRACT, TORT OR OTHERWISE, ARISING FROM,
# OUT OF OR IN CONNECTION WITH THE SOFTWARE OR THE USE OR OTHER DEALINGS IN THE
# SOFTWARE.
import os
import json
import re
from enum import Enum
import base64
import uuid
from typing import (Any, Dict, List, Union)

<<<<<<< HEAD
from lmcommon.labbook import LabBook
from lmcommon.notes.note_detail import NoteDetailDB
=======
import plyvel
>>>>>>> 563e3e4d


class NoteLogLevel(Enum):
    """Enumeration representing the note 'level' in the hierarchy"""
    # User generated Notes
    USER_NOTE = 10
    USER_MAJOR = 11
    USER_MINOR = 12

    # Automatic "system" generated notes
    AUTO_MAJOR = 21
    AUTO_MINOR = 22
    AUTO_DETAIL = 23


class NoteRecordEncoder(json.JSONEncoder):
    """Custom JSON encoder to properly serialize NodeDetailObject and NoteLogLevel instances

    Binary blobs are encoded as base64 when serializing to json

    """
    def default(self, obj):
        if isinstance(obj, NoteDetailObject):
            # If a NoteDetailObject generate a dict
            obj_dict = obj.to_dict()
            if type(obj_dict["value"]) == bytes:
                obj_dict["value"] = base64.b64encode(obj_dict["value"]).decode("UTF-8")
            return obj_dict
        if isinstance(obj, NoteLogLevel):
            return obj.value

        return json.JSONEncoder.default(self, obj)


class NoteDetailObject(object):
    """A class to represent note detail objects that can be stored in a note entry"""
    def __init__(self, key: str, blob_type: str, value: bytes) -> None:
        """Constructor

        Args:
            key(str): Key used to access and identify the object
            blob_type(str): The type of object (useful for converting from byte array to actual thing)
            value(bytes): A byte array of the object to store. Can be any binary type from file to serialized dict
        """
        self.key: str = key
        self.type: str = blob_type
        self.value: bytes = value

    @staticmethod
    def from_json(json_str: str) -> 'NoteDetailObject':
        """Static method to create a NoteDetailObject instance from a json string

        Args:
            json_str(str): The json representation of a NoteDetailObject

        Returns:
            NoteDetailObject
        """
        data = json.loads(json_str)

        # Decode object from base64 back to a bytes object
        value = base64.b64decode(data["value"])
        return NoteDetailObject(data["key"], data["type"], value)

    @staticmethod
    def from_image(image_file: str) -> None:
        """Static method to create a NoteDetailObject instance from an image file

        Args:
            image_file(str): Absolute path to an image file that can be opened by Pillow

        Returns:
            NoteDetailObject
        """
        # an example of how this can be augmented with time to help devs manage objects
        raise NotImplemented

    def to_dict(self) -> Dict[str, Union[str, bytes]]:
        """Method to dump an object to a dictionary"""
        return {"key": self.key,
                "type": self.type,
                "value": self.value}

    def to_json(self) -> str:
        """Method to dump an object to a json string for storage"""
        data = {"key": self.key,
                "type": self.type,
                "value": base64.b64encode(self.value).decode("UTF-8")}
        return json.dumps(data)


class NoteStore(object):
    """The NoteStore class provides a centralized interface to note data stored in both the git log and levelDB.

    High-level information is stored directly in the git commit messages stored in the git log of a LabBook. For more
    detailed information and arbitrary information an embedded levelDB is used with detailed notes records stored
    through a key/value interface.

    Detailed notes records are stored and accessed by the LINKED COMMIT hash (str) and are encoded as JSON objects.
    The linked commit is the commit hash of the original commit that contained the changes made to the repository.
    """

    def __init__(self, labbook) -> None:
        """ Load the database for the specified labbook

        Args:
            labbook(LabBook): A lmcommon.labbook.LabBook instance
        """
        # Configuration parameters
        self.max_num_tags: int = 100
        self.max_tag_length: int = 256

        self.labbook = labbook

        # Note record commit messages follow a special structure
        self.note_regex = re.compile(r"gtmNOTE_: ([\w\s\S]+)\ngtmjson_metadata_: (.*)")

        # instantiate notes levelDB at _root_dir/.gigantum/notes/
        self._entries_path: str = os.path.join(labbook.root_dir, ".gigantum", "notes", "log")

    def _validate_tags(self, tags: List[str]) -> List[str]:
        """Method to clean and validate tags

        Args:
            tags(list): A list of strings

        Returns:
            (list): a list of strings
        """
        # allow for no tags
        if not tags:
            return []

        # Remove duplicate tags
        tags = list(set(tags))

        # Check total number of tags
        if len(tags) > self.max_num_tags:
            raise ValueError("{} tags provided, but a single Note can only have {} tags.".format(len(tags),
                                                                                                 self.max_num_tags))
        # Check tag length
        for tag in tags:
            if len(tag) > self.max_tag_length:
                msg = "tag `{}` has {} characters,".format(tag, len(tag))
                raise ValueError("{} but a  tag is limited to {} characters.".format(msg, self.max_tag_length))

        # Remove \`; as a very basic level of sanitization
        return [tag.strip().translate({ord(c): None for c in '\`;'}) for tag in tags]

    def create_note(self, note_data: Dict[str, Any]) -> str:
        """Create a new note record in the LabBook

            note_data Fields:
                note_detail_key(bytes): can be undefined. will be set by creation.
                linked_commit(str): Commit hash to the git commit the note is describing
                message(str): Short summary message, limited to 256 characters
                level(NoteLogLevel): The level in the note hierarchy
                tags(list): A list of strings for structured tagging and search
                free_text(str): A large free-text blob that is stored in levelDB
                objects(list): A list of NoteDetailObjects

        Args:
            note_data(dict): Dictionary of note field data

        Returns:
            str: The commit hash of the newly created note record
        """
        # Verify log level is valid
        NoteLogLevel(note_data['level'])

        # If there isn't a linked commit, generate a UUID to uniquely ID the data in levelDB that will never
        # collide with the actual git hash space by making it 32 char vs. 40 for git
        if not note_data['linked_commit']:
            linked_commit_hash = uuid.uuid4().hex
        else:
            linked_commit_hash = str(note_data['linked_commit'])

        # Create record using the linked_commit hash as the reference
        note_detail_key = self.put_detail_record(linked_commit_hash,
                               note_data['free_text'],
                               note_data['objects'])

        note_data['note_detail_key'] = note_detail_key

        # Add everything in the LabBook notes/log directory in case it is new or a new log file has been created
        self.labbook.git.add_all(os.path.expanduser(os.path.join(".gigantum", "notes", "log")))
        
        # Prep log message
        note_metadata = {'level': note_data['level'],
                         'note_detail_key': base64.b64encode(note_detail_key).decode('utf-8'),
                         'linked_commit': note_data['linked_commit'], 
                         'tags': self._validate_tags(note_data['tags'])}

        # format note metadata into message
        message = "gtmNOTE_: {}\ngtmjson_metadata_: {}".format(note_data['message'], json.dumps(note_metadata,
                                                                                                cls=NoteRecordEncoder))

        # Commit the changes as you've updated the notes DB
        return self.labbook.git.commit(message)

    def summary_to_note(self, note: Dict[str, Any]) -> Dict[str, Any]:
        """Method to convert a single note summary into a full note

        Args:
            note(dict): An existing not summary

        Returns:
            dict: A dictionary of note data
        """
        # Merge detail record into dict
        note.update(self.get_detail_record(note["note_detail_key"]))
        return note

    def get_note(self, commit: str) -> Dict[str, Any]:
        """Method to get a single note record in dictionary form

        Args:
            commit(str): The commit hash of the note record

        Returns:
            dict: A dictionary of note data for the provided commit
        """
        # Get note summary
        note = self.get_note_summary(commit)
        return self.summary_to_note(note)

    def get_note_summary(self, commit) -> Dict[str, Any]:
        """Method to get a single note summary in dictionary form

        Args:
            commit(str): The commit hash of the note record

        Returns:
            dict: A dictionary of note data for the provided commit
        """
        entry = self.labbook.git.log_entry(commit)
        m = self.note_regex.match(entry["message"])
        if m:
            # summary data from git log
            message = m.group(1)
            note_metadata = json.loads(m.group(2))

            # Sort tags if there are any
            if note_metadata['tags']:
                tags = sorted(note_metadata["tags"])
            else:
                tags = []

            return {"note_commit": entry["commit"],
                    "linked_commit": note_metadata["linked_commit"],
                    "message": message,
                    "level": NoteLogLevel(note_metadata["level"]),
                    "note_detail_key": base64.b64decode(note_metadata['note_detail_key'].encode('utf-8')),
                    "timestamp": entry["committed_on"],
                    "tags": tags,
                    "author": entry["author"]
                    }
        else:
            raise ValueError("Note commit {} not found".format(commit))

    def get_all_note_summaries(self) -> List[Dict[str, Any]]:
        """Naive implementation that gets a list of note summary dictionaries for all note entries

            Note Summary Dictionary Fields:
                note_detail_key: key to look up the note detail
                note_commit(str): Commit hash of this note entry
                linked_commit(str): Commit hash to the git commit the note is describing
                message(str): Short summary message, limited to 256 characters
                level(NoteLogLevel): The level in the note hierarchy
                timestamp(datetime): The datetime of the commit
                tags(list): A list of strings for structured tagging and search

        Returns:
            list: List of all note dictionaries without detail information
        """
        note_summaries = []
        for entry in self.labbook.git.log():
            m = self.note_regex.match(entry['message'])
            if m:
                # summary data from git log
                message = m.group(1)
                note_metadata = json.loads(m.group(2))
                note_summaries.append({"note_commit": entry["commit"],
                                       "linked_commit": note_metadata["linked_commit"],
                                       "message": message,
                                       "level": NoteLogLevel(note_metadata["level"]),
                                       "note_detail_key": base64.b64decode(note_metadata['note_detail_key'].encode('utf-8')),
                                       "timestamp": entry["committed_on"],
                                       "tags": sorted(note_metadata["tags"]),
                                       "author": entry["author"]
                                       })
        return note_summaries

    def put_detail_record(self, linked_commit_hash: str, free_text: str, objects: list) -> bytes: 
        """
            Put a notes detailed entry into a levelDB.

            Args:
                linked_commit_hash(string): commit hash of the commit the note entry references
                free_text(str): a free text string
                objects(list): a list of NoteDetailObjects

            Returns:
                None

            Raises:
                Exception
        """
        # Open outside try (can't close if this fails)
        note_detail_db = NoteDetailDB(self._entries_path)

        # level db wants binary
        binary_value = json.dumps({"linked_commit": linked_commit_hash,
                                   "free_text": free_text,
                                   "objects": objects}, cls=NoteRecordEncoder).encode('utf8')
        # Write record
        note_key = note_detail_db.put(binary_value)
        return note_key

    def get_detail_record(self, note_key: bytes) -> Dict[str, Any]:
        """
            Fetch a notes detailed entry from a levelDB by commit hash

            Args:
                note_key : the key returned from the notes DB when storing.

            Returns:
                 dict
        """
        # Create DB connection
        note_detail_db = NoteDetailDB(self._entries_path)

        # Get value from key-value store
        note_record = note_detail_db.get(note_key)
        # TODO RB how big is the header programmatically
        binary_value = note_record[20:]

        # Load into dictionary
        value = json.loads(binary_value.decode('utf8'))

        # Populate Objects
        objects = []
        if value["objects"]:
            for obj_data in value["objects"]:
                objects.append(NoteDetailObject(obj_data["key"],
                                                obj_data["type"],
                                                base64.b64decode(obj_data["value"])))
        return {"free_text": value["free_text"], "objects": objects}<|MERGE_RESOLUTION|>--- conflicted
+++ resolved
@@ -25,12 +25,8 @@
 import uuid
 from typing import (Any, Dict, List, Union)
 
-<<<<<<< HEAD
 from lmcommon.labbook import LabBook
 from lmcommon.notes.note_detail import NoteDetailDB
-=======
-import plyvel
->>>>>>> 563e3e4d
 
 
 class NoteLogLevel(Enum):
