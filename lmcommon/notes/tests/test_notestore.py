--- conflicted
+++ resolved
@@ -306,15 +306,8 @@
                 assert obj_truth.__dict__ == obj_test.__dict__
 
     def test_rotate_log(self, mock_create_notestore):
-<<<<<<< HEAD
         # insert objects until the log rotates twice
         note_detail_db = NoteDetailDB(mock_create_notestore[0]._entries_path, mock_create_notestore[0].labbook.labmanager_config)
-=======
-
-        # insert objects until the log rotates twice
-        note_detail_db = NoteDetailDB(mock_create_notestore[0]._entries_path, mock_create_notestore[0].labbook.labmanager_config)
-
->>>>>>> abd20181
         oldfnum = note_detail_db.latestfnum
 
         while note_detail_db.latestfnum == oldfnum:
@@ -325,8 +318,4 @@
         while note_detail_db.latestfnum == secondoldfnum:
             note_detail_db.put(os.urandom(100000))
 
-        assert(note_detail_db.latestfnum == oldfnum+2)
-<<<<<<< HEAD
-=======
-
->>>>>>> abd20181
+        assert(note_detail_db.latestfnum == oldfnum+2)