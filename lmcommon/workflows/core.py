# Copyright (c) 2017 FlashX, LLC
#
# Permission is hereby granted, free of charge, to any person obtaining a copy
# of this software and associated documentation files (the "Software"), to deal
# in the Software without restriction, including without limitation the rights
# to use, copy, modify, merge, publish, distribute, sublicense, and/or sell
# copies of the Software, and to permit persons to whom the Software is
# furnished to do so, subject to the following conditions:
#
# The above copyright notice and this permission notice shall be included in all
# copies or substantial portions of the Software.
#
# THE SOFTWARE IS PROVIDED "AS IS", WITHOUT WARRANTY OF ANY KIND, EXPRESS OR
# IMPLIED, INCLUDING BUT NOT LIMITED TO THE WARRANTIES OF MERCHANTABILITY,
# FITNESS FOR A PARTICULAR PURPOSE AND NONINFRINGEMENT. IN NO EVENT SHALL THE
# AUTHORS OR COPYRIGHT HOLDERS BE LIABLE FOR ANY CLAIM, DAMAGES OR OTHER
# LIABILITY, WHETHER IN AN ACTION OF CONTRACT, TORT OR OTHERWISE, ARISING FROM,
# OUT OF OR IN CONNECTION WITH THE SOFTWARE OR THE USE OR OTHER DEALINGS IN THE
# SOFTWARE.

import subprocess
import datetime
import time
import os
from typing import Optional

from lmcommon.gitlib.gitlab import GitLabManager
from lmcommon.labbook import LabBook, LabbookException, LabbookMergeException
<<<<<<< HEAD
from lmcommon.logging import LMLogger, time_profiler
=======
from lmcommon.logging import LMLogger
from lmcommon.configuration.utils import call_subprocess
>>>>>>> 3de4c1d1

logger = LMLogger.get_logger()


class WorkflowsException(Exception):
    pass


class MergeError(WorkflowsException):
    pass


class GitLabRemoteError(WorkflowsException):
    pass


<<<<<<< HEAD
def call_subprocess(cmd_tokens: List[str], cwd: str, check: bool = True) -> None:
    """Execute a subprocess call and properly benchmark and log

    Args:
        cmd_tokens: List of command tokens, e.g., ['ls', '-la']
        cwd: Current working directory
        check: Raise exception if command fails

    Returns:
        None

    Raises:
        subprocess.CalledProcessError
    """
    logger.debug(f"Executing `{' '.join(cmd_tokens)}` in {cwd}")
    start_time = time.time()
    try:
        r = subprocess.run(cmd_tokens, cwd=cwd, stderr=subprocess.PIPE, stdout=subprocess.PIPE, check=check)
        finish_time = time.time()
        elapsed_time = finish_time - start_time
        logger.debug(f"Finished command `{' '.join(cmd_tokens)}` in {elapsed_time}s")
        if elapsed_time > 1.0:
            logger.warning(f"Successful command `{' '.join(cmd_tokens)}` took {elapsed_time}s")
    except subprocess.CalledProcessError as x:
        fail_time = time.time() - start_time
        logger.error(f"Command failed `{' '.join(cmd_tokens)}` after {fail_time}s: stderr={x.stderr}")
        raise


@time_profiler(logger)
=======
>>>>>>> 3de4c1d1
def git_garbage_collect(labbook: LabBook) -> None:
    """Run "git gc" (garbage collect) over the repo. If run frequently enough, this only takes a short time
    even on large repos.

    Note!! This method assumes the subject labbook has already been locked!

    Args:
        labbook: Subject LabBook

    Returns:
        None

    Raises:
        subprocess.CalledProcessError when git gc fails.
        """
    logger.info(f"Running git gc (Garbage Collect) in {str(labbook)}...")
    if os.environ.get('WINDOWS_HOST'):
        logger.warning(f"Avoiding `git gc` in {str(labbook)} on Windows host fs")
        return

    try:
        call_subprocess(['git', 'gc'], cwd=labbook.root_dir)
    except subprocess.CalledProcessError:
        logger.warning(f"Ignore `git gc` error - {str(labbook)} repo remains unpruned")


@time_profiler(logger)
def push(labbook: LabBook, remote: str) -> None:
    """Push commits to a remote git repository. Assume current working branch.

    Args:
        labbook: Subject labbook
        remote: Git remote (usually always origin).
    Returns:
        None
    """
    try:
        logger.info(f"Fetching from remote {remote}")
        labbook.git.fetch(remote=remote)

        if not labbook.active_branch in labbook.get_branches()['remote']:
            logger.info(f"Pushing and setting upstream branch {labbook.active_branch}")
            labbook.git.repo.git.push("--set-upstream", remote, labbook.active_branch)
        else:
            logger.info(f"Pushing to {remote}")
            labbook.git.publish_branch(branch_name=labbook.active_branch, remote_name=remote)
    except Exception as e:
        raise GitLabRemoteError(e)


@time_profiler(logger)
def pull(labbook: LabBook, remote: str) -> None:
    """Pull and update from a remote git repository

    Args:
        labbook: Subject labbook
        remote: Remote Git repository to pull from. Default is "origin"

    Returns:
        None
    """

    try:
        logger.info(f"{str(labbook)} pulling from remote {remote}")
        start = datetime.datetime.now()
        labbook.git.pull(remote=remote)
        end = datetime.datetime.now()
        delta = (end - start).total_seconds()
        method = logger.info if delta < 2.0 else logger.warning
        method(f'Pulled {str(labbook)} from {remote} in {delta} sec')
    except Exception as e:
        raise GitLabRemoteError(e)


@time_profiler(logger)
def create_remote_gitlab_repo(labbook: LabBook, username: str, access_token: Optional[str] = None) -> None:
    """Create a new repository in GitLab,

    Note: It may make more sense to factor this out later on. """

    default_remote = labbook.labmanager_config.config['git']['default_remote']
    admin_service = None
    for remote in labbook.labmanager_config.config['git']['remotes']:
        if default_remote == remote:
            admin_service = labbook.labmanager_config.config['git']['remotes'][remote]['admin_service']
            break

    if not admin_service:
        raise ValueError('admin_service could not be found')

    try:
        # Add collaborator to remote service
        mgr = GitLabManager(default_remote, admin_service, access_token=access_token or 'invalid')
        mgr.configure_git_credentials(default_remote, username)
        mgr.create_labbook(namespace=labbook.owner['username'], labbook_name=labbook.name)
        labbook.add_remote("origin", f"https://{default_remote}/{username}/{labbook.name}.git")
    except Exception as e:
        raise GitLabRemoteError(e)


@time_profiler(logger)
def publish_to_remote(labbook: LabBook, username: str, remote: str) -> None:
    # Current branch must be the user's workspace.
    if f'gm.workspace-{username}' != labbook.active_branch:
        raise ValueError('User workspace must be active branch to publish')

    # The gm.workspace branch must exist (if not, then there is a problem in Labbook.new())
    if 'gm.workspace' not in labbook.get_branches()['local']:
        raise ValueError('Branch gm.workspace does not exist in local Labbook branches')

    git_garbage_collect(labbook)
    labbook.git.fetch(remote=remote)

    # Make sure user's workspace is synced (in case they are working on it on other machines)
    if labbook.get_commits_behind_remote(remote_name=remote)[1] > 0:
        raise ValueError(f'Cannot publish since {labbook.active_branch} is not synced')

    # Make sure the master workspace is synced before attempting to publish.
    labbook.checkout_branch("gm.workspace")

    if labbook.get_commits_behind_remote(remote_name=remote)[1] > 0:
        raise ValueError(f'Cannot publish since {labbook.active_branch} is not synced')

    # Now, it should be safe to pull the user's workspace into the master workspace.
    #labbook.git.merge(f"gm.workspace-{username}")
    call_subprocess(['git', 'merge', f'gm.workspace-{username}'], cwd=labbook.root_dir)
    labbook.git.add_all(labbook.root_dir)
    labbook.git.commit(f"Merged gm.workspace-{username}")

    call_subprocess(['git', 'push', '--set-upstream', 'origin', 'gm.workspace'], cwd=labbook.root_dir)

    if labbook.labmanager_config.config["git"]["lfs_enabled"] is True:
        t0 = time.time()
        call_subprocess(['git', 'lfs', 'push', '--all', 'origin', 'gm.workspace'], cwd=labbook.root_dir)
        logger.info(f"Ran in {str(labbook)} `git lfs push --all` in {t0-time.time()}s")
    # Return to the user's workspace, merge it with the global workspace (as a precaution)
    labbook.checkout_branch(branch_name=f'gm.workspace-{username}')


@time_profiler(logger)
def sync_with_remote(labbook: LabBook, username: str, remote: str, force: bool) -> int:
    """Sync workspace and personal workspace with the remote.

    Args:
        labbook: Subject labbook
        username(str): Username of current user (populated by API)
        remote(str): Name of the Git remote
        force: Force overwrite

    Returns:
        int: Number of commits pulled from remote (0 implies no upstream changes pulled in).

    Raises:
        LabbookException on any problems.
    """

    # Note, BVB: For now, this method only supports the initial branching workflow of having
    # "workspace" and "workspace-{user}" branches. In the future, its signature will change to support
    # user feature-branches.

    try:
        if labbook.active_branch != f'gm.workspace-{username}':
            raise ValueError(f"Must be on user workspace (gm.workspace-{username}) to sync")

        if not labbook.has_remote:
            sync_locally(labbook, username)
            return 0

        updates = 0
        logger.info(f"Syncing {str(labbook)} for user {username} to remote {remote}")
        with labbook.lock_labbook():
            labbook.sweep_uncommitted_changes()
            git_garbage_collect(labbook)

            tokens = ['git', 'pull', '--commit', 'origin', 'gm.workspace']
            tokens_force = ['git', 'pull', '--commit', '-s', 'recursive', '-X', 'theirs', 'origin',
                            'gm.workspace']

            checkpoint = labbook.git.commit_hash
            try:
                call_subprocess(tokens if not force else tokens_force, cwd=labbook.root_dir)
                if labbook.labmanager_config.config["git"]["lfs_enabled"] is True:
                    call_subprocess(['git', 'lfs', 'pull', 'origin', 'gm.workspace'], cwd=labbook.root_dir)
            except subprocess.CalledProcessError as x:
                logger.error(f"{str(labbook)} cannot merge with remote; resetting to revision {checkpoint}...")
                call_subprocess(['git', 'merge', '--abort'], cwd=labbook.root_dir)
                call_subprocess(['git', 'reset', '--hard', checkpoint], cwd=labbook.root_dir)
                raise LabbookMergeException('Merge conflict pulling upstream changes')

            checkpoint2 = labbook.git.commit_hash
            call_subprocess(['git', 'checkout', 'gm.workspace'], cwd=labbook.root_dir)
            call_subprocess(['git', 'merge', f'gm.workspace-{username}'], cwd=labbook.root_dir)
            call_subprocess(['git', 'push', 'origin', 'gm.workspace'], cwd=labbook.root_dir)
            if labbook.labmanager_config.config["git"]["lfs_enabled"] is True:
                t0 = time.time()
                call_subprocess(['git', 'lfs', 'push', '--all', 'origin', 'gm.workspace'], cwd=labbook.root_dir)
                logger.info(f'Ran in {str(labbook)} `git lfs push all` in {t0-time.time()}s')
            labbook.checkout_branch(f"gm.workspace-{username}")

            updates = 0 if checkpoint == checkpoint2 else 1

        # Return 1 if there have been updates made
        return updates

    except LabbookMergeException as m:
        raise MergeError(m)
    except Exception as e:
        raise WorkflowsException(e)
    finally:
        ## We should (almost) always have the user's personal workspace checked out.
        labbook.checkout_branch(f"gm.workspace-{username}")


@time_profiler(logger)
def sync_locally(labbook: LabBook, username: Optional[str] = None) -> None:
    """Sync locally only to gm.workspace branch - don't do anything with remote. Creates a user's
     local workspace if necessary.

    Args:
        labbook: Subject labbook instance
        username: Active username

    Returns:
        None

    Raises:
        LabbookException
    """
    try:
        with labbook.lock_labbook():
            labbook.sweep_uncommitted_changes()

            git_garbage_collect(labbook)

            if username and f"gm.workspace-{username}" not in labbook.get_branches()['local']:
                labbook.checkout_branch("gm.workspace")
                labbook.checkout_branch(f"gm.workspace-{username}", new=True)
                labbook.git.merge("gm.workspace")
                labbook.git.commit(f"Created and merged new user workspace gm.workspace-{username}")
            else:
                orig_branch = labbook.active_branch
                labbook.checkout_branch("gm.workspace")
                labbook.git.merge(orig_branch)
                labbook.git.commit(f"Merged from local workspace")
                labbook.checkout_branch(orig_branch)
    except Exception as e:
        logger.error(e)
        raise LabbookException(e)<|MERGE_RESOLUTION|>--- conflicted
+++ resolved
@@ -26,12 +26,8 @@
 
 from lmcommon.gitlib.gitlab import GitLabManager
 from lmcommon.labbook import LabBook, LabbookException, LabbookMergeException
-<<<<<<< HEAD
 from lmcommon.logging import LMLogger, time_profiler
-=======
-from lmcommon.logging import LMLogger
 from lmcommon.configuration.utils import call_subprocess
->>>>>>> 3de4c1d1
 
 logger = LMLogger.get_logger()
 
@@ -48,7 +44,6 @@
     pass
 
 
-<<<<<<< HEAD
 def call_subprocess(cmd_tokens: List[str], cwd: str, check: bool = True) -> None:
     """Execute a subprocess call and properly benchmark and log
 
@@ -79,8 +74,6 @@
 
 
 @time_profiler(logger)
-=======
->>>>>>> 3de4c1d1
 def git_garbage_collect(labbook: LabBook) -> None:
     """Run "git gc" (garbage collect) over the repo. If run frequently enough, this only takes a short time
     even on large repos.
