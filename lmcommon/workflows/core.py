--- conflicted
+++ resolved
@@ -91,10 +91,6 @@
         raise GitLabRemoteError(e)
 
 
-<<<<<<< HEAD
-
-=======
->>>>>>> d31040f4
 def create_remote_gitlab_repo(labbook: LabBook, username: str, visibility: str,
                               access_token: Optional[str] = None) -> None:
     """Create a new repository in GitLab,
