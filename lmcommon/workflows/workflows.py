# Copyright (c) 2018 FlashX, LLC
#
# Permission is hereby granted, free of charge, to any person obtaining a copy
# of this software and associated documentation files (the "Software"), to deal
# in the Software without restriction, including without limitation the rights
# to use, copy, modify, merge, publish, distribute, sublicense, and/or sell
# copies of the Software, and to permit persons to whom the Software is
# furnished to do so, subject to the following conditions:
#
# The above copyright notice and this permission notice shall be included in all
# copies or substantial portions of the Software.
#
# THE SOFTWARE IS PROVIDED "AS IS", WITHOUT WARRANTY OF ANY KIND, EXPRESS OR
# IMPLIED, INCLUDING BUT NOT LIMITED TO THE WARRANTIES OF MERCHANTABILITY,
# FITNESS FOR A PARTICULAR PURPOSE AND NONINFRINGEMENT. IN NO EVENT SHALL THE
# AUTHORS OR COPYRIGHT HOLDERS BE LIABLE FOR ANY CLAIM, DAMAGES OR OTHER
# LIABILITY, WHETHER IN AN ACTION OF CONTRACT, TORT OR OTHERWISE, ARISING FROM,
# OUT OF OR IN CONNECTION WITH THE SOFTWARE OR THE USE OR OTHER DEALINGS IN THE
# SOFTWARE.
from typing import Optional

from lmcommon.configuration.utils import call_subprocess
from lmcommon.labbook import LabBook
from lmcommon.logging import LMLogger
from lmcommon.workflows import core

logger = LMLogger.get_logger()


class GitWorkflow(object):

    def __init__(self, labbook: LabBook) -> None:
        self.labbook = labbook

    def garbagecollect(self):
        """ Run a `git gc` on the labbook. """
        with self.labbook.lock_labbook():
            core.git_garbage_collect(self.labbook)

    def publish(self, username: str, access_token: Optional[str] = None, remote: str = "origin",
                public: bool = False) -> None:
        """ Publish this labbook to the remote GitLab instance.

        Args:
            username: Subject username
            access_token: Temp token/password to gain permissions on GitLab instance
            remote: Name of Git remote (always "origin" for now).
            public: Allow public read access

        Returns:
            None
        """
        try:
            logger.info(f"Publishing {str(self.labbook)} for user {username} to remote {remote}")
            if self.labbook.has_remote:
                raise ValueError("Cannot publish Labbook when remote already set.")

            if self.labbook.active_branch != f'gm.workspace-{username}':
                raise ValueError(f"Must be on user workspace (gm.workspace-{username}) to sync")

            with self.labbook.lock_labbook():
                self.labbook.sweep_uncommitted_changes()
<<<<<<< HEAD

            if self.labbook.has_remote:
                raise ValueError("Cannot publish Labbook when remote already set.")
            with self.labbook.lock_labbook():
                vis = "public" if public is True else "private"
                core.create_remote_gitlab_repo(labbook=self.labbook, username=username,
                                               access_token=access_token, visibility=vis)
=======
                core.create_remote_gitlab_repo(labbook=self.labbook, username=username, access_token=access_token)
>>>>>>> 74e10143
                core.publish_to_remote(labbook=self.labbook, username=username, remote=remote)
        except Exception as e:
            # Unsure what specific exception add_remote creates, so make a catchall.
            logger.error(f"Caught {e}: {str(self.labbook)} may be in corrupted Git state!")
            call_subprocess(['git', 'reset', '--hard'], cwd=self.labbook.root_dir)
            self.labbook.checkout_branch(f"gm.workspace-{username}")
            raise e

    def sync(self, username: str, remote: str = "origin", force: bool = False) -> int:
        """ Sync with remote GitLab repo (i.e., pull any upstream changes and push any new changes). Following
        a sync operation both the local repo and remote should be at the same revision.

        Args:
            username: Subject user
            remote: Name of remote (usually only origin for now)
            force: In the event of conflict, force overwrite local changes

        Returns:
            Integer number of commits pulled down from remote.
        """
        return core.sync_with_remote(labbook=self.labbook, username=username, remote=remote, force=force)

    def _add_remote(self, remote_name: str, url: str):
        self.labbook.add_remote(remote_name=remote_name, url=url)<|MERGE_RESOLUTION|>--- conflicted
+++ resolved
@@ -60,17 +60,9 @@
 
             with self.labbook.lock_labbook():
                 self.labbook.sweep_uncommitted_changes()
-<<<<<<< HEAD
-
-            if self.labbook.has_remote:
-                raise ValueError("Cannot publish Labbook when remote already set.")
-            with self.labbook.lock_labbook():
                 vis = "public" if public is True else "private"
                 core.create_remote_gitlab_repo(labbook=self.labbook, username=username,
                                                access_token=access_token, visibility=vis)
-=======
-                core.create_remote_gitlab_repo(labbook=self.labbook, username=username, access_token=access_token)
->>>>>>> 74e10143
                 core.publish_to_remote(labbook=self.labbook, username=username, remote=remote)
         except Exception as e:
             # Unsure what specific exception add_remote creates, so make a catchall.
